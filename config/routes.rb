--- conflicted
+++ resolved
@@ -35,14 +35,8 @@
   map.resources :users
   map.resources :products, :member => {:change_image => :post}
   map.resources :addresses
-<<<<<<< HEAD
   map.resources :orders, :member => {:address_info => :get, :checkout => :get}, :has_many => [:line_items, :creditcards, :creditcard_payments], :has_one => :address
-  map.resources :taxons
-  
-=======
-  map.resources :orders, :member => {:address_info => :get, :checkout => :get}, :has_many => :line_items, :has_one => [:address, :creditcard_payment]
 
->>>>>>> df5ddb15
   # route globbing for pretty nested taxon and product paths
   map.taxons_with_product '/t/*taxon_path/p/:id', :controller => 'products', :action => 'show'
   map.nested_taxons '/t/*id', :controller => 'taxons', :action => 'show'
