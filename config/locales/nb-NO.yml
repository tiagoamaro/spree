nb-NO: 
  a_copy_of_all_mail_will_be_sent_to_the_following_addresses: En kopi av all epost vil bli sendt til følgende adresser
  abbreviation: Fortkortelse
  access_denied: "Ikke tilgang"
  account: "Konto"
  action: Aksjon
  actions: 
    cancel: Avbryt
    create: Opprett
    destroy: Fjern
    list: "List opp"
    listing: "Viser"
    new: Ny
    update: Oppdater
  activerecord: 
    attributes: 
      address: 
        address1: Adresse
        address2: "Adresse (forts.)"
        city: Sted
        firstname: "Fornavn"
        lastname: "Etternavn"
        phone: Telefon
        zipcode: "Postnummer"
      country: 
        iso: ISO
        iso3: ISO3
        iso_name: "ISO-navn"
        name: Navn
        numcode: "ISO-kode"
      creditcard: 
        cc_type: Type
        month: Måned
        number: Nummer
        verification_value: "Verifiseringsnummer"
        year: År
      inventory_unit: 
        state: Status
      line_item: 
        price: Pris
        quantity: Antall
      order: 
        checkout_complete: "Fullført handel"
        ip_address: "IP-nummer"
        item_total: "Sum varer"
        number: Nummer
        ship_amount: "Frakt"
        special_instructions: "Annen informasjon"
        state: "Status"
        tax_amount: "Moms"
        total: Totalt
      product: 
        available_on: "Tilgjengelig"
        description: Beskrivelse
        master_price: "Ordinær pris"
        name: Navn
        on_hand: "På lager"
      property: 
        name: Navn
        presentation: "Presentasjon"
      prototype: 
        name: Navn
      role: 
        name: Navn
      state: 
        abbr: Forkortelse
        name: Navn
      taxon: 
        name: Navn
        permalink: Permalink
        position: Posisjon
      taxonomy: 
        name: Navn
      user: 
        email: Epost
      variant: 
        depth: Dybde
        height: Høyde
        price: Pris
        sku: Varenummer
        weight: Vekt
        width: Bredde
      zone: 
        description: Beskrivelse
        name: Navn
    models: 
      address: 
        one: Adresse
        other: Adresser
      country: 
        one: Land
        other: Land
      creditcard: 
        one: "Kredittkort"
        other: "Kredittkort"
      creditcard_payment: 
        one: "Betaling med kort"
        other: "Betalinger med kort"
      creditcard_txn: 
        one: "Korttransaksjon"
        other: "Korttransaksjoner"
      inventory_unit: 
        one: "Lagervare"
        other: "Lagervarer"
      line_item: 
        one: "Ordrelinje"
        other: "Ordrelinjer"
      order: 
        one: Ordre
        other: Ordrer
      payment: 
        one: Betaling
        other: Betalinger
      product: 
        one: Produkt
        other: Produkter
      property: 
        one: Egenskap
        other: Egenskaper
      prototype: 
        one: Prototype
        other: Prototyper
      role: 
        one: Rolle
        other: Roller
      state: 
        one: "Stat"
        other: "Stater"
      taxon: 
        one: Klasse
        other: Klasser
      taxonomy: 
        one: Klassifikasjon
        other: Klassifikasjoner
      user: 
        one: Bruker
        other: Brukere
      variant: 
        one: Variant
        other: Varianter
      zone: 
        one: Sone
        other: Soner
  add: Legg til
  add_category: "Legg til kategori"
  add_country: "Legg til land"
  add_option_type: "Legg til variasjonstype"
  add_option_types: "Legg til variasjonstyper"
  add_option_value: "Legg til variasjonsverdi"
  add_product_properties: "Legg til produktegenskaper"
  add_state: "Legg til tilstand"
  add_to_cart: "Legg i handlekurv"
  add_zone: "Legg til sone"
  address: Adresse
  address_information: "Adresseinformasjon"
  adjustment: Justering
  administration: Administrasjon
  allow_backorders: "Tillat restordre"
  allow_ssl_to_be_used_when_in_developement_and_test_modes: Tillat at SSL brukes i utviklings- og testmodus.
  allow_ssl_to_be_used_when_in_production_mode: Tillat at SSL brukes i produksjonsmodus.
  amount: Beløp
  are_you_sure: "Er du sikker"
  are_you_sure_category: "Er du sikker på at du vil slette denne kategorien?"
  are_you_sure_delete: "Er du sikker på at du vil slette denne?"
  are_you_sure_delete_image: "Er du sikker på at du vil slette dette bildet?"
  are_you_sure_option_type: "Er du sikker på at du vil slette denne variasjonstypen?"
  are_you_sure_you_want_to_capture: "Er du sikker på at du vil lagre kortopplysningene?"
  assign_taxon: "Tilknytte klasse"
  assign_taxons: "Tilknytte klasser"
  authorization_failure: "Autorisering feilet"
  authorized: Autorisert
  available_on: "Tilgjengelig"
  available_taxons: "Tilgjengelige klasser"
  back: Tilbake
  back_to_store: "Tilbake til butikken"
  bill_address: "Fakturaadresse"
  billing_address: "Fakturaadresse"
  cancel: Avbryt
  canceled: Avbrutt
  capture: capture
  card_code: "CVV-kode"
  card_number: "Kortnummer"
  cart: Handlekurv
  categories: Kategorier
  category: Kategori
  change: Endre
  change_language: "Endre språk"
  charged: "Belastet"
  checkout: "Til kassen"
  city: Sted
  comp_order: "Kanseller ordre"
  comp_order_confirmation: "Kunden vil ikke bli belastet. Er du sikker på at du vil kansellere ordren?"
  configuration: Konfigurasjon
  configuration_options: "Konfigurasjonsvalg"
  configurations: Konfigurasjoner
  confirm: Bekreft
  confirm_password: "Bekreft passord"
  continue: Fortsett
  continue_shopping: "Fortsett å handle"
  copy_all_mails_to: Kopier alle eposter til
  country: Land
  country_based: "Land"
  create: Opprett
  create_a_new_account: "Opprett ny konto"
  created_successfully: "Vellykket opprettelse"
  credit_card: "Kredittkort"
  credit_card_capture_complete: "Kortopplysninger har blitt lagret"
  credit_card_payment: "Betaling med kort"
  current: "Nå"
  customer: Kunde
  date_range: "Datoområde"
  delete: Slett
  depth: Dybde
  description: Beskrivelse
  destroy: Fjern
  display: Vis
  edit: Endre
  editing_category: "Endre kategori"
  editing_option_type: "Endre variasjonstype"
  editing_option_types: "Endre variasjonstyper"
  editing_product: "Endre produkt"
  editing_property: "Endre egenskap"
  editing_prototype: "Endre prototype"
  editing_state: "Endre stat"
  editing_tax_category: "Endre momskategori"
  editing_user: "Endre bruker"   
  editing_zone: "Endre sone"
  email: Epost
  email_address: "Epostadresse"
  email_server_settings_description: "Konfigurer epostserver."
  empty_cart: "Tøm handlekurv"
  enable_mail_delivery: "Skru på sending av epost"
  error: feil
  event: Hendelse
  existing_customer: "Eksisterende kunde"
  expiration_month: "Utgår måned"
  expiration_year: "Utgår år"
  extension: Utvidelse
  extensions: Utvidelser
  filename: Filnavn
  final_confirmation: "Endelig bekreftelse"
  first_name: "Fornavn"
  gateway: "Tjeneste"
  gateway_error: "Feil oppstått i tjeneste"
  gateway_setting_description: "Velg en betalingstjeneste og konfigurer den."
  general_settings: "Generelle innstillinger"
  general_settings_description: "Konfigurer generelle innstillinger."
  google_analytics: "Google Analytics"
  google_analytics_active: "Aktiv"
  google_analytics_create: "Opprett ny Google Analytics-konto"
  google_analytics_id: "Analytics ID"
  google_analytics_new: "Ny Google Analytics-konto"
  google_analytics_setting_description: "Manage Google Analytics ID" 
  height: Høyde
  hello_user: "Hallo, bruker"
  image: Bilde
  images: Bilder
  in_progress: "Pågår"
  invalid_search: "Ugyldig søkekriterie."
  inventory: Varelager
  inventory_adjustment: "Justering av varelager"
  inventory_setting_description: "Konfigurer varelager og restordre."
  inventory_settings: "Varelagerinnstillinger"
  item: Artikkel
  item_description: "Beskrivelse"
  item_total: "Solgte varer"
  last_name: "Etternavn"
  list: Liste
  listing_categories: "Kategorier"
  listing_option_types: "Variasjonstyper"
  listing_orders: "Ordrer"
  listing_reports: "Rapporter"
  listing_tax_categories: "Momskategorier"
  listing_users: "Brukere"
  locale_changed: "Endret språk"
  log_in: "Logg inn"
  logged_in_as: "Innlogget som"
  login_name: Brukernavn
  logout: "Logg ut"
  mail_delivery_enabled: "Sending av epost er skrudd på"
  mail_delivery_not_enabled: "Sending av epost er ikke skrudd på"
  mail_server_preferences: "Preferanser for epostserver"
  mail_server_settings: "Innstillinger for epostserver"
  master_price: "Ordinær pris"
  my_account: "Min konto"
  my_orders: "Mine ordrer"    
  name: Navn
  new: Ny
  new_category: "Ny kategori"
  new_credit_card_payment: "Ny kortbetaling"
  new_customer: "Ny kunde"
  new_image: "Nytt bilde"
  new_option_type: "Ny variasjonstype"
  new_option_value: "Ny variasjonsverdi"
  new_product: "Nytt produkt"
  new_property: "Ny egenskap"
  new_prototype: "Ny prototype"
  new_shipment: "Ny leveranse"
  new_state: "Ny stat"
  new_tax_category: "Ny momskategori"
  new_tax_rate: "Nytt momsnivå"
  new_taxonomy: "Ny klassifikasjon"
  new_user: "Ny bruker"
  new_variant: "Ny variant"
  new_zone: "Ny sone"
  next: Neste
  no_items_in_cart: "Ingen artikler i handlekurven"
  no_match_found: "Ingen treff"
  none: Ingen
  none_available: "Ingen tilgjengelig"
  on_hand: "Tilgjengelig"
  operation: Operasjon
  option_Values: "Variasjonsverdier"
  option_types: "Variasjonstyper"
  option_values: "Variasjonsverdier"
  options: Valg
  or: eller
  order: Ordre
  order_confirmation_note: ""
  order_date: "Ordredato"
  order_details: "Ordredetaljer"
  order_email_resent: "Ordre-epost sent på nytt"
  order_number: Ordrenummer
  order_operation_authorize: Autoriser
  order_processed_successfully: "Din ordre har blitt behandlet"
  order_total: "Ordresum"
  order_total_message: "Beløpet som vil bli belastet ditt kort er"
  order_updated: "Ordre oppdatert"
  orders: Ordrer
  out_of_stock: "Ikke på lager"
  overview: Oversikt
  paid: Betalt
  parent_category: "Overkategori"
  password: Passord
  path: Sti
  pay: betal
  payment: Betaling
  payment_gateway: "Betalingstjeneste"
  payment_information: "Betalingsinformasjon"
  payments: Betalinger
  phone: Telefon
  presentation: Presentasjon
  previous: Forrige
  price: Pris
  problem_authorizing_card: "Problem ved autorisering av kort"
  problem_capturing_card: "Problem ved lagring av kortopplysninger"
  problems_processing_order: "Problemer ved prosessering av ordre"
  process: Prosess
  product: Produkt
  product_details: "Produktdetaljer"
  product_properties: "Produktegenskaper"
  products: Produkter
  properties: Egenskaper
  property: Egenskap
  prototypes: Prototyper
  qty: Antall
  rate: "Nivå"
  remember_me: "Husk meg"
  remove: Fjern
  reports: Rapporter
  resend: "Send på nytt"
  response_code: "Responskode"  
  resume: "fortsett"
  resumed: Fortsatt
  return: returner
  returned: Returnert
  roles: Roller
  sales_total: "Brutto omsetning"
  sales_total_for_all_orders: "Totale salg for alle ordrer"
  sales_totals: "Omsetning"
  sales_totals_description: "Totale salg for alle ordrer"
  save_preferences: "Lagre preferanser"
  search: Søk
  secure_connection_type: "Kryptert forbindelse"
  select: Velg
  select_from_prototype: "Velg fra prototype"
  send_copy_of_all_mails_to: "Send kopi av all epost til"
  send_copy_of_orders_mails_to: "Send kopi av alle ordre-eposter til"
  send_mails_as: "Send epost som"
  send_order_mails_as: "Send ordre-epost som"
  ship: send
  ship_address: "Leveringsadresse"
  shipment: Leveranse
  shipped: Sendt
  shipping: Frakt
  shipping_address: "Leveringsadresse"
  shipping_error: "Feil i forbindelse med leveranse"
  shipping_method: "Leveransemåte"
  shipping_total: "Fraktkostnader"
  shopping_cart: "Handlekurv"
  show_deleted: "Vis slettede"
  show_incomplete_orders: "Vis ufullstendige ordrer"
  show_out_of_stock_products: "Vis produkter som ikke er på lager"
  sign_up: "Meld meg på"
  sku: Varenummer
  smtp_authentication_type: "SMTP autentisering"
  smtp_domain: "SMTP domene"
  smtp_mail_host: "SMTP server"
  smtp_password: "SMTP passord"
  smtp_port: "SMTP portnummer"
  smtp_username: "SMTP brukernavn"
  spree:
    date: Dato
    time: Tid                                               
  start: Start
  state: Stat
  state_based: "Stater"
  state_setting_description: "Konfigurer listen over stater/provinser assosiert med hvert land."
  states: Stater
  status: Status
  stop: Stopp
  store: Butikk
  street_address: "Gateadresse"
  street_address_2: "Gateadresse (forts.)"
  subtotal: "Sum"
  subtract: "Trekk fra"
  system: System
  tax: Moms
  tax_categories: "Momskategorier"
  tax_categories_setting_description: "Sett opp momskategorier for å identifisere hvilke produkter som er momsbelagt."
  tax_category: "Momskategori"
  tax_total: "Moms"
  tax_type: "Momstype"
  taxon: Klasse
  taxonomies: Klassifikasjoner
  taxonomies_setting_description: "Konfigurer klassifikasjoner."
  taxons: Klasser
  thank_you_for_your_order: "Takk for bestillingen. Vennligst skriv ut og ta vare på denne bekreftelsen."
  this_file_language: "Norsk"
  total: Total
  transaction: Transaksjon
  tree: Tre
  try_again: "Forsøk på nytt"
  type: Type
  unable_to_capture_credit_card: "Kunne ikke lagre kortopplysningene"
  update: Oppdater
  updated_successfully: "Oppdatert"  
  use_different_shipping_address: "Bruk en annen leveringsadresse"
  user: Bruker
  user_details: "Brukeropplysninger"
  users: Brukere
  value: Verdi
  variants: Varianter
  version: Versjon
  website: Nettsted
  weight: Vekt
  welcome_to_sample_store: "Velkommen til eksempelbutikken"
  what_is_a_cvv: "Hva er en CVV-kode?"
  what_is_this: "Hva er dette?"
  whats_this: "Hva er dette?"
  width: Bredde
  your_cart_is_empty: "Din handlekurv er tom"
  zip: Postnummer
  zone: Sone
  zone_based: "Soner"
  zone_setting_description: "Liste over land, stater og andre soner som brukes i diverse beregninger."
<<<<<<< HEAD
  zones: Soner
nb-NO: 
  a_copy_of_all_mail_will_be_sent_to_the_following_addresses: A copy of all mail be sent to the following addresses
  abbreviation: Abbreviation
  access_denied: "Access Denied"
  account: Account
  action: Action
  actions: 
    cancel: Cancel
    create: Create
    destroy: Destroy
    list: List
    listing: Listing
    new: New
    update: Update
  activerecord: 
    attributes: 
      address: 
        address1: Address
        address2: "Address (contd.)"
        city: City
        firstname: "First Name"
        lastname: "Last Name"
        phone: Phone
        zipcode: "Zip Code"
      country: 
        iso: ISO
        iso3: ISO3
        iso_name: "ISO Name"
        name: Name
        numcode: "ISO Code"
      creditcard: 
        cc_type: Type
        month: Month
        number: Number
        verification_value: "Verification Value"
        year: Year
      inventory_unit: 
        state: State
      line_item: 
        price: Price
        quantity: Quantity
      order: 
        checkout_complete: "Checkout Complete"
        ip_address: "IP Address"
        item_total: "Item Total"
        number: Number
        ship_amount: "Ship Amount"
        special_instructions: "Special Instructions"
        state: State
        tax_amount: "Tax Amount"
        total: Total
      product: 
        available_on: "Available On"
        description: Description
        master_price: "Master Price"
        name: Name
        on_hand: "On Hand"
      property: 
        name: Name
        presentation: Presentation
      prototype: 
        name: Name
      role: 
        name: Name
      state: 
        abbr: Abbreviation
        name: Name
      taxon: 
        name: Name
        permalink: Permalink
        position: Position
      taxonomy: 
        name: Name
      user: 
        email: Email
      variant: 
        depth: Depth
        height: Height
        price: Price
        sku: SKU
        weight: Weight
        width: Width
      zone: 
        description: Description
        name: Name
    models: 
      address: 
        one: Address
        other: Addresses
      country: 
        one: Country
        other: Countries
      creditcard: 
        one: "Credit Card"
        other: "Credit Cards"
      creditcard_payment: 
        one: "Credit Card Payment"
        other: "Credit Card Payments"
      creditcard_txn: 
        one: "Credit Card Transaction"
        other: "Credit Card Transactions"
      inventory_unit: 
        one: "Inventory Unit"
        other: "Inventory Units"
      line_item: 
        one: "Line Item"
        other: "Line Items"
      order: 
        one: Order
        other: Orders
      payment: 
        one: Payment
        other: Payments
      product: 
        one: Product
        other: Products
      property: 
        one: Property
        other: Properties
      prototype: 
        one: Prototype
        other: Prototypes
      role: 
        one: Roles
        other: Roles
      state: 
        one: State
        other: States
      taxon: 
        one: Taxon
        other: Taxons
      taxonomy: 
        one: Taxonomy
        other: Taxonomies
      user: 
        one: User
        other: Users
      variant: 
        one: Variant
        other: Variants
      zone: 
        one: Zone
        other: Zones
  add: Add
  add_category: "Add Category"
  add_country: "Add Country"
  add_option_type: "Add Option Type"
  add_option_types: "Add Option Types"
  add_option_value: "Add Option Value"
  add_product_properties: "Add Product Properties"
  add_state: "Add State"
  add_to_cart: "Add To Cart"
  add_zone: "Add Zone"
  address: Address
  address_information: "Address Information"
  adjustment: Adjustment
  administration: Administration
  allow_backorders: "Allow Backorders"
  allow_ssl_to_be_used_when_in_developement_and_test_modes: Allow SSL to be used when in development and test modes
  allow_ssl_to_be_used_when_in_production_mode: Allow SSL to be used in production mode         
  amount: Amount
  are_you_sure: "Are you sure"
  are_you_sure_category: "Are you sure you want to delete this category?"
  are_you_sure_delete: "Are you sure you want to delete this record?"
  are_you_sure_delete_image: "Are you sure you want to delete this image?"
  are_you_sure_option_type: "Are you sure you want to delete this option type?"
  are_you_sure_you_want_to_capture: "Are you sure you want to capture?"
  assign_taxon: "Assign Taxon"
  assign_taxons: "Assign Taxons"
  authorization_failure: "Authorization Failure"
  authorized: Authorized
  available_on: "Available On"
  available_taxons: "Available Taxons"
  back: Back
  back_to_store: "Go Back To Store"
  bill_address: "Bill Address"
  billing_address: "Billing Address"
  cancel: cancel
  canceled: Canceled
  capture: capture
  card_code: "Card Code"
  card_number: "Card Number"
  cart: Cart
  categories: Categories
  category: Category
  change: Change
  change_language: "Change Language"
  charged: Charged
  checkout: Checkout
  city: City
  comp_order: "Comp Order"
  comp_order_confirmation: "Customer will not be charged.  Are you sure you want to comp this order?"
  configuration: Configuration
  configuration_options: "Configuration Options"
  configurations: Configurations
  confirm: Confirm
  confirm_password: "Password Confirmation"
  continue: Continue
  continue_shopping: "Continue shopping"
  copy_all_mails_to: Copy All Mails To                                                                             
  country: Country
  country_based: "Country Based"
  create: Create
  create_a_new_account: "Create a new account"
  created_successfully: "Created Successfully"
  credit_card: "Credit Card"
  credit_card_capture_complete: "Credit Card Was Captured"
  credit_card_payment: "Credit Card Payment"
  creditcard: Creditcard
  current: Current
  customer: Customer
  date_range: "Date Range"
  delete: Delete
  depth: Depth
  description: Description
  destroy: Destroy
  display: Display
  edit: Edit
  editing_category: "Editing Category"
  editing_option_type: "Editing Option Type"
  editing_option_types: "Editing Option Types"
  editing_product: "Editing Product"
  editing_property: "Editing Property"
  editing_prototype: "Editing Prototype"
  editing_state: "Editing State"
  editing_tax_category: "Editing Tax Category"
  editing_user: "Editing User"   
  editing_zone: "Editing Zone"
  email: Email
  email_address: "Email Address"
  email_server_settings_description: "Set email server settings."
  empty_cart: "Empty Cart"
  enable_mail_delivery: Enable Mail Delivery      
  error: error
  event: Event
  existing_customer: "Existing Customer"
  expiration: Expiration
  expiration_month: "Expiration Month"
  expiration_year: "Expiration Year"
  extension: Extension
  extensions: Extensions
  filename: Filename
  final_confirmation: "Final Confirmation"
  first_name: "First Name"
  gateway: Gateway
  gateway_error: "Gateway Error"
  gateway_setting_description: "Select a payment gateway and configure its settings."
  general_settings: "General Settings"
  general_settings_description: "Configure general Spree settings."
  google_analytics: "Google Analytics"
  google_analytics_active: "Active"
  google_analytics_create: "Create New Google Analytics Account"
  google_analytics_id: "Analytics ID"
  google_analytics_new: "New Google Analytics Account"
  google_analytics_setting_description: "Manage Google Analytics ID" 
  height: Height
  hello_user: "Hello User"
  image: Image
  images: Images
  in_progress: "In Progress"
  invalid_search: "Invalid search criteria."
  inventory: Inventory
  inventory_adjustment: "Inventory Adjustment"
  inventory_setting_description: "Inventory Configuration, Backordering, Zero-Stock Display"
  inventory_settings: "Inventory Settings"
  item: Item
  item_description: "Item Description"
  item_total: "Item Total"
  last_name: "Last Name"
  list: List
  listing_categories: "Listing Categories"
  listing_option_types: "Listing Option Types"
  listing_orders: "Listing Orders"
  listing_reports: "Listing Reports"
  listing_tax_categories: "Listing Tax Categories"
  listing_users: "Listing Users"
  locale_changed: "Locale Changed"
  log_in: "Log In"
  logged_in_as: "Logged in as"
  login_name: Login
  logout: Logout
  mail_delivery_enabled: "Mail delivery is enabled"
  mail_delivery_not_enabled: "Mail delivery is not enabled"
  mail_server_preferences: Mail Server Preferences
  mail_server_settings: "Mail Server Settings"
  master_price: "Master Price"
  my_account: "My Account"
  my_orders: "My Orders"    
  name: Name
  new: New
  new_category: "New category"
  new_credit_card_payment: "New Credit Card Payment"
  new_customer: "New Customer"
  new_image: "New Image"
  new_option_type: "New Option Type"
  new_option_value: "New Option Value"
  new_product: "New Product"
  new_property: "New Property"
  new_prototype: "New Prototype"
  new_shipment: "New Shipment"
  new_state: "New State"
  new_tax_category: "New Tax Category"
  new_tax_rate: "New Tax Rate"
  new_taxonomy: "New Taxonomy"
  new_user: "New User"
  new_variant: "New Variant"
  new_zone: "New Zone"
  next: Next
  no_items_in_cart: ""
  no_match_found: "No Match Found"
  none: None
  none_available: "None Available"
  on_hand: "On Hand"
  operation: Operation
  option_Values: "Option Values"
  option_types: "Option Types"
  option_values: "Option Values"
  options: Options
  or: or
  order: Order
  order_confirmation_note: ""
  order_date: "Order Date"
  order_details: "Order Details"
  order_email_resent: "Order Email Resent"
  order_number: Order
  order_operation_authorize: Authorize
  order_processed_successfully: "Your order has been processed successfully"
  order_total: "Order Total"
  order_total_message: "The total amount charged to your card will be"
  order_updated: "Order Updated"
  orders: Orders
  out_of_stock: "Out of Stock"
  overview: Overview
  paid: Paid
  parent_category: "Parent Category"
  password: Password
  path: Path      
  pay: pay
  payment: Payment
  payment_gateway: "Payment Gateway"
  payment_information: "Payment Information"
  payments: Payments
  phone: Phone
  place_order: Place Order        
  presentation: Presentation
  previous: Previous
  price: Price
  problem_authorizing_card: "Problem authorizing credit card"
  problem_capturing_card: "Problem capturing credit card"
  problems_processing_order: "We had problems processing your order"
  process: Process
  product: Product
  product_details: "Product Details"
  product_properties: "Product Properties"
  products: Products
  properties: Properties
  property: Property
  prototypes: Prototypes
  qty: Qty
  rate: Rate
  remember_me: "Remember me"
  remove: Remove
  reports: Reports
  resend: Resend
  response_code: "Response Code"  
  resume: "resume"
  resumed: Resumed
  return: return
  returned: Returned
  roles: Roles
  sales_total: "Sales Total"
  sales_total_for_all_orders: "Sales total for all orders"
  sales_totals: "Sales Totals"
  sales_totals_description: "Sales Total For All Orders"
  save_preferences: Save Preferences           
  search: Search
  secure_connection_type: Secure Connection Type
  select: Select
  select_from_prototype: "Select From Prototype"
  send_copy_of_all_mails_to: Send Copy of All Mails To
  send_copy_of_orders_mails_to: Send Copy of Order Mails To         
  send_mails_as: Send Mails As                    
  send_order_mails_as: Send Order Mails As   
  ship: ship
  ship_address: "Ship Address"
  shipment: Shipment
  shipped: Shipped
  shipping: Shipping
  shipping_address: "Shipping Address"
  shipping_error: "Shipping Error"
  shipping_method: "Shipping Method"
  shipping_total: "Shipping Total"
  shopping_cart: "Shopping Cart"
  show_deleted: "Show Deleted"
  show_incomplete_orders: "Show Incomplete Orders"
  show_only_complete_orders: "Only show complete orders"
  show_out_of_stock_products: "Show out-of-stock products"
  sign_up: "Sign up"
  sku: SKU
  smtp_authentication_type: SMTP Authentication Type         
  smtp_domain: SMTP Domain
  smtp_mail_host: SMTP Mail Host                       
  smtp_password: SMTP Password
  smtp_port: SMTP Port          
  smtp_username: SMTP Username  
  spree:
    date: Date
    time: Time                                               
  start: Start
  state: State
  state_based: "State Based"
  state_setting_description: "Administer the list of states/provinces associated with each country."
  states: States
  status: Status
  stop: Stop
  store: Store
  street_address: "Street Address"
  street_address_2: "Street Address (cont'd)"
  subtotal: Subtotal
  subtract: Subtract
  system: System
  tax: Tax
  tax_categories: "Tax Categories"
  tax_categories_setting_description: "Set up tax categories to identify which products should be taxable."
  tax_category: "Tax Category"
  tax_total: "Tax Total"
  tax_type: "Tax Type"
  taxon: Taxon
  taxonomies: Taxonomies
  taxonomies_setting_description: "Create and manage taxonomies"
  taxons: Taxons
  thank_you_for_your_order: "Thank you for your business.  Please print out a copy of this confirmation page for your records."
  this_file_language: "English (US)"
  total: Total
  transaction: Transaction
  tree: Tree
  try_again: "Try Again"
  type: Type
  unable_to_capture_credit_card: "Unable to Capture Credit Card"
  update: Update
  updated_successfully: "Updated Successfully"  
  use_as_shipping_address: Use as Shipping Address
  use_billing_address: Use Billing Address
  use_different_shipping_address: "Use Different Shipping Address"
  user: User
  user_account: User Account
  user_details: "User Details"
  users: Users
  value: Value
  variants: Variants
  version: Version
  website: Website
  weight: Weight
  welcome_to_sample_store: "Welcome to the sample store"
  what_is_a_cvv: "What is a (CVV) Credit Card Code?"
  what_is_this: "What's This?"
  whats_this: "What's this"
  width: Width
  your_cart_is_empty: "Your cart is empty"
  zip: Zip
  zone: Zone
  zone_based: "Zone Based"
  zone_setting_description: "Collections of countries, states or other zones to be used in various calculations."
  zones: Zones  
=======
  zones: Soner
>>>>>>> 50f04d23
<|MERGE_RESOLUTION|>--- conflicted
+++ resolved
@@ -454,472 +454,4 @@
   zone: Sone
   zone_based: "Soner"
   zone_setting_description: "Liste over land, stater og andre soner som brukes i diverse beregninger."
-<<<<<<< HEAD
-  zones: Soner
-nb-NO: 
-  a_copy_of_all_mail_will_be_sent_to_the_following_addresses: A copy of all mail be sent to the following addresses
-  abbreviation: Abbreviation
-  access_denied: "Access Denied"
-  account: Account
-  action: Action
-  actions: 
-    cancel: Cancel
-    create: Create
-    destroy: Destroy
-    list: List
-    listing: Listing
-    new: New
-    update: Update
-  activerecord: 
-    attributes: 
-      address: 
-        address1: Address
-        address2: "Address (contd.)"
-        city: City
-        firstname: "First Name"
-        lastname: "Last Name"
-        phone: Phone
-        zipcode: "Zip Code"
-      country: 
-        iso: ISO
-        iso3: ISO3
-        iso_name: "ISO Name"
-        name: Name
-        numcode: "ISO Code"
-      creditcard: 
-        cc_type: Type
-        month: Month
-        number: Number
-        verification_value: "Verification Value"
-        year: Year
-      inventory_unit: 
-        state: State
-      line_item: 
-        price: Price
-        quantity: Quantity
-      order: 
-        checkout_complete: "Checkout Complete"
-        ip_address: "IP Address"
-        item_total: "Item Total"
-        number: Number
-        ship_amount: "Ship Amount"
-        special_instructions: "Special Instructions"
-        state: State
-        tax_amount: "Tax Amount"
-        total: Total
-      product: 
-        available_on: "Available On"
-        description: Description
-        master_price: "Master Price"
-        name: Name
-        on_hand: "On Hand"
-      property: 
-        name: Name
-        presentation: Presentation
-      prototype: 
-        name: Name
-      role: 
-        name: Name
-      state: 
-        abbr: Abbreviation
-        name: Name
-      taxon: 
-        name: Name
-        permalink: Permalink
-        position: Position
-      taxonomy: 
-        name: Name
-      user: 
-        email: Email
-      variant: 
-        depth: Depth
-        height: Height
-        price: Price
-        sku: SKU
-        weight: Weight
-        width: Width
-      zone: 
-        description: Description
-        name: Name
-    models: 
-      address: 
-        one: Address
-        other: Addresses
-      country: 
-        one: Country
-        other: Countries
-      creditcard: 
-        one: "Credit Card"
-        other: "Credit Cards"
-      creditcard_payment: 
-        one: "Credit Card Payment"
-        other: "Credit Card Payments"
-      creditcard_txn: 
-        one: "Credit Card Transaction"
-        other: "Credit Card Transactions"
-      inventory_unit: 
-        one: "Inventory Unit"
-        other: "Inventory Units"
-      line_item: 
-        one: "Line Item"
-        other: "Line Items"
-      order: 
-        one: Order
-        other: Orders
-      payment: 
-        one: Payment
-        other: Payments
-      product: 
-        one: Product
-        other: Products
-      property: 
-        one: Property
-        other: Properties
-      prototype: 
-        one: Prototype
-        other: Prototypes
-      role: 
-        one: Roles
-        other: Roles
-      state: 
-        one: State
-        other: States
-      taxon: 
-        one: Taxon
-        other: Taxons
-      taxonomy: 
-        one: Taxonomy
-        other: Taxonomies
-      user: 
-        one: User
-        other: Users
-      variant: 
-        one: Variant
-        other: Variants
-      zone: 
-        one: Zone
-        other: Zones
-  add: Add
-  add_category: "Add Category"
-  add_country: "Add Country"
-  add_option_type: "Add Option Type"
-  add_option_types: "Add Option Types"
-  add_option_value: "Add Option Value"
-  add_product_properties: "Add Product Properties"
-  add_state: "Add State"
-  add_to_cart: "Add To Cart"
-  add_zone: "Add Zone"
-  address: Address
-  address_information: "Address Information"
-  adjustment: Adjustment
-  administration: Administration
-  allow_backorders: "Allow Backorders"
-  allow_ssl_to_be_used_when_in_developement_and_test_modes: Allow SSL to be used when in development and test modes
-  allow_ssl_to_be_used_when_in_production_mode: Allow SSL to be used in production mode         
-  amount: Amount
-  are_you_sure: "Are you sure"
-  are_you_sure_category: "Are you sure you want to delete this category?"
-  are_you_sure_delete: "Are you sure you want to delete this record?"
-  are_you_sure_delete_image: "Are you sure you want to delete this image?"
-  are_you_sure_option_type: "Are you sure you want to delete this option type?"
-  are_you_sure_you_want_to_capture: "Are you sure you want to capture?"
-  assign_taxon: "Assign Taxon"
-  assign_taxons: "Assign Taxons"
-  authorization_failure: "Authorization Failure"
-  authorized: Authorized
-  available_on: "Available On"
-  available_taxons: "Available Taxons"
-  back: Back
-  back_to_store: "Go Back To Store"
-  bill_address: "Bill Address"
-  billing_address: "Billing Address"
-  cancel: cancel
-  canceled: Canceled
-  capture: capture
-  card_code: "Card Code"
-  card_number: "Card Number"
-  cart: Cart
-  categories: Categories
-  category: Category
-  change: Change
-  change_language: "Change Language"
-  charged: Charged
-  checkout: Checkout
-  city: City
-  comp_order: "Comp Order"
-  comp_order_confirmation: "Customer will not be charged.  Are you sure you want to comp this order?"
-  configuration: Configuration
-  configuration_options: "Configuration Options"
-  configurations: Configurations
-  confirm: Confirm
-  confirm_password: "Password Confirmation"
-  continue: Continue
-  continue_shopping: "Continue shopping"
-  copy_all_mails_to: Copy All Mails To                                                                             
-  country: Country
-  country_based: "Country Based"
-  create: Create
-  create_a_new_account: "Create a new account"
-  created_successfully: "Created Successfully"
-  credit_card: "Credit Card"
-  credit_card_capture_complete: "Credit Card Was Captured"
-  credit_card_payment: "Credit Card Payment"
-  creditcard: Creditcard
-  current: Current
-  customer: Customer
-  date_range: "Date Range"
-  delete: Delete
-  depth: Depth
-  description: Description
-  destroy: Destroy
-  display: Display
-  edit: Edit
-  editing_category: "Editing Category"
-  editing_option_type: "Editing Option Type"
-  editing_option_types: "Editing Option Types"
-  editing_product: "Editing Product"
-  editing_property: "Editing Property"
-  editing_prototype: "Editing Prototype"
-  editing_state: "Editing State"
-  editing_tax_category: "Editing Tax Category"
-  editing_user: "Editing User"   
-  editing_zone: "Editing Zone"
-  email: Email
-  email_address: "Email Address"
-  email_server_settings_description: "Set email server settings."
-  empty_cart: "Empty Cart"
-  enable_mail_delivery: Enable Mail Delivery      
-  error: error
-  event: Event
-  existing_customer: "Existing Customer"
-  expiration: Expiration
-  expiration_month: "Expiration Month"
-  expiration_year: "Expiration Year"
-  extension: Extension
-  extensions: Extensions
-  filename: Filename
-  final_confirmation: "Final Confirmation"
-  first_name: "First Name"
-  gateway: Gateway
-  gateway_error: "Gateway Error"
-  gateway_setting_description: "Select a payment gateway and configure its settings."
-  general_settings: "General Settings"
-  general_settings_description: "Configure general Spree settings."
-  google_analytics: "Google Analytics"
-  google_analytics_active: "Active"
-  google_analytics_create: "Create New Google Analytics Account"
-  google_analytics_id: "Analytics ID"
-  google_analytics_new: "New Google Analytics Account"
-  google_analytics_setting_description: "Manage Google Analytics ID" 
-  height: Height
-  hello_user: "Hello User"
-  image: Image
-  images: Images
-  in_progress: "In Progress"
-  invalid_search: "Invalid search criteria."
-  inventory: Inventory
-  inventory_adjustment: "Inventory Adjustment"
-  inventory_setting_description: "Inventory Configuration, Backordering, Zero-Stock Display"
-  inventory_settings: "Inventory Settings"
-  item: Item
-  item_description: "Item Description"
-  item_total: "Item Total"
-  last_name: "Last Name"
-  list: List
-  listing_categories: "Listing Categories"
-  listing_option_types: "Listing Option Types"
-  listing_orders: "Listing Orders"
-  listing_reports: "Listing Reports"
-  listing_tax_categories: "Listing Tax Categories"
-  listing_users: "Listing Users"
-  locale_changed: "Locale Changed"
-  log_in: "Log In"
-  logged_in_as: "Logged in as"
-  login_name: Login
-  logout: Logout
-  mail_delivery_enabled: "Mail delivery is enabled"
-  mail_delivery_not_enabled: "Mail delivery is not enabled"
-  mail_server_preferences: Mail Server Preferences
-  mail_server_settings: "Mail Server Settings"
-  master_price: "Master Price"
-  my_account: "My Account"
-  my_orders: "My Orders"    
-  name: Name
-  new: New
-  new_category: "New category"
-  new_credit_card_payment: "New Credit Card Payment"
-  new_customer: "New Customer"
-  new_image: "New Image"
-  new_option_type: "New Option Type"
-  new_option_value: "New Option Value"
-  new_product: "New Product"
-  new_property: "New Property"
-  new_prototype: "New Prototype"
-  new_shipment: "New Shipment"
-  new_state: "New State"
-  new_tax_category: "New Tax Category"
-  new_tax_rate: "New Tax Rate"
-  new_taxonomy: "New Taxonomy"
-  new_user: "New User"
-  new_variant: "New Variant"
-  new_zone: "New Zone"
-  next: Next
-  no_items_in_cart: ""
-  no_match_found: "No Match Found"
-  none: None
-  none_available: "None Available"
-  on_hand: "On Hand"
-  operation: Operation
-  option_Values: "Option Values"
-  option_types: "Option Types"
-  option_values: "Option Values"
-  options: Options
-  or: or
-  order: Order
-  order_confirmation_note: ""
-  order_date: "Order Date"
-  order_details: "Order Details"
-  order_email_resent: "Order Email Resent"
-  order_number: Order
-  order_operation_authorize: Authorize
-  order_processed_successfully: "Your order has been processed successfully"
-  order_total: "Order Total"
-  order_total_message: "The total amount charged to your card will be"
-  order_updated: "Order Updated"
-  orders: Orders
-  out_of_stock: "Out of Stock"
-  overview: Overview
-  paid: Paid
-  parent_category: "Parent Category"
-  password: Password
-  path: Path      
-  pay: pay
-  payment: Payment
-  payment_gateway: "Payment Gateway"
-  payment_information: "Payment Information"
-  payments: Payments
-  phone: Phone
-  place_order: Place Order        
-  presentation: Presentation
-  previous: Previous
-  price: Price
-  problem_authorizing_card: "Problem authorizing credit card"
-  problem_capturing_card: "Problem capturing credit card"
-  problems_processing_order: "We had problems processing your order"
-  process: Process
-  product: Product
-  product_details: "Product Details"
-  product_properties: "Product Properties"
-  products: Products
-  properties: Properties
-  property: Property
-  prototypes: Prototypes
-  qty: Qty
-  rate: Rate
-  remember_me: "Remember me"
-  remove: Remove
-  reports: Reports
-  resend: Resend
-  response_code: "Response Code"  
-  resume: "resume"
-  resumed: Resumed
-  return: return
-  returned: Returned
-  roles: Roles
-  sales_total: "Sales Total"
-  sales_total_for_all_orders: "Sales total for all orders"
-  sales_totals: "Sales Totals"
-  sales_totals_description: "Sales Total For All Orders"
-  save_preferences: Save Preferences           
-  search: Search
-  secure_connection_type: Secure Connection Type
-  select: Select
-  select_from_prototype: "Select From Prototype"
-  send_copy_of_all_mails_to: Send Copy of All Mails To
-  send_copy_of_orders_mails_to: Send Copy of Order Mails To         
-  send_mails_as: Send Mails As                    
-  send_order_mails_as: Send Order Mails As   
-  ship: ship
-  ship_address: "Ship Address"
-  shipment: Shipment
-  shipped: Shipped
-  shipping: Shipping
-  shipping_address: "Shipping Address"
-  shipping_error: "Shipping Error"
-  shipping_method: "Shipping Method"
-  shipping_total: "Shipping Total"
-  shopping_cart: "Shopping Cart"
-  show_deleted: "Show Deleted"
-  show_incomplete_orders: "Show Incomplete Orders"
-  show_only_complete_orders: "Only show complete orders"
-  show_out_of_stock_products: "Show out-of-stock products"
-  sign_up: "Sign up"
-  sku: SKU
-  smtp_authentication_type: SMTP Authentication Type         
-  smtp_domain: SMTP Domain
-  smtp_mail_host: SMTP Mail Host                       
-  smtp_password: SMTP Password
-  smtp_port: SMTP Port          
-  smtp_username: SMTP Username  
-  spree:
-    date: Date
-    time: Time                                               
-  start: Start
-  state: State
-  state_based: "State Based"
-  state_setting_description: "Administer the list of states/provinces associated with each country."
-  states: States
-  status: Status
-  stop: Stop
-  store: Store
-  street_address: "Street Address"
-  street_address_2: "Street Address (cont'd)"
-  subtotal: Subtotal
-  subtract: Subtract
-  system: System
-  tax: Tax
-  tax_categories: "Tax Categories"
-  tax_categories_setting_description: "Set up tax categories to identify which products should be taxable."
-  tax_category: "Tax Category"
-  tax_total: "Tax Total"
-  tax_type: "Tax Type"
-  taxon: Taxon
-  taxonomies: Taxonomies
-  taxonomies_setting_description: "Create and manage taxonomies"
-  taxons: Taxons
-  thank_you_for_your_order: "Thank you for your business.  Please print out a copy of this confirmation page for your records."
-  this_file_language: "English (US)"
-  total: Total
-  transaction: Transaction
-  tree: Tree
-  try_again: "Try Again"
-  type: Type
-  unable_to_capture_credit_card: "Unable to Capture Credit Card"
-  update: Update
-  updated_successfully: "Updated Successfully"  
-  use_as_shipping_address: Use as Shipping Address
-  use_billing_address: Use Billing Address
-  use_different_shipping_address: "Use Different Shipping Address"
-  user: User
-  user_account: User Account
-  user_details: "User Details"
-  users: Users
-  value: Value
-  variants: Variants
-  version: Version
-  website: Website
-  weight: Weight
-  welcome_to_sample_store: "Welcome to the sample store"
-  what_is_a_cvv: "What is a (CVV) Credit Card Code?"
-  what_is_this: "What's This?"
-  whats_this: "What's this"
-  width: Width
-  your_cart_is_empty: "Your cart is empty"
-  zip: Zip
-  zone: Zone
-  zone_based: "Zone Based"
-  zone_setting_description: "Collections of countries, states or other zones to be used in various calculations."
-  zones: Zones  
-=======
-  zones: Soner
->>>>>>> 50f04d23
+  zones: Soner