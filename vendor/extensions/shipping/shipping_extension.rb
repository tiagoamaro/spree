# Uncomment this if you reference any of your controllers in activate
require_dependency 'application'

class ShippingExtension < Spree::Extension
  version "1.0"
  description "Describe your extension here"
  url "http://yourwebsite.com/shipping"

  def activate

    Order.class_eval do
      has_many :shipments, :dependent => :destroy
      include Spree::ShippingCalculator
    end    
    AddressesController.class_eval do
      # limit the countries to the ones that are possible to ship to
      def load_countries
        @countries = @order.shipping_countries
        @countries = [Country.find(Spree::Config[:default_country_id])] if @countries.empty?
      end
    end
    Admin::ConfigurationsController.class_eval do
      before_filter :add_shipping_links, :only => :index
      def add_shipping_links
        @extension_links << {:link => admin_shipping_methods_path, :link_text => Globalite.localize(:ext_shipping_shipping_methods), :description => Globalite.localize(:ext_shipping_shipping_methods_description)}
        @extension_links << {:link => admin_shipping_categories_path, :link_text => Globalite.localize(:ext_shipping_shipping_categories), :description => Globalite.localize(:ext_shipping_shipping_categories_description)}
      end
    end
<<<<<<< HEAD
    
    Variant.additional_fields += [
        {:name => 'Weight', :only => [:variant], :format => "%.2f"},
        {:name => 'Height', :only => [:variant], :format => "%.2f"},
        {:name => 'Width', :only => [:variant], :format => "%.2f"},
        {:name => 'Depth', :only => [:variant], :format => "%.2f"}
      ]
=======
    # register Accessories product tab
    Admin::BaseController.class_eval do
      before_filter :add_shipments_tab
      
      private
      def add_shipments_tab
        @order_admin_tabs << {:name => 'Shipments', :url => "admin_order_shipments_url"}
      end
    end
    
>>>>>>> e461d2a1
  end
end<|MERGE_RESOLUTION|>--- conflicted
+++ resolved
@@ -26,7 +26,6 @@
         @extension_links << {:link => admin_shipping_categories_path, :link_text => Globalite.localize(:ext_shipping_shipping_categories), :description => Globalite.localize(:ext_shipping_shipping_categories_description)}
       end
     end
-<<<<<<< HEAD
     
     Variant.additional_fields += [
         {:name => 'Weight', :only => [:variant], :format => "%.2f"},
@@ -34,7 +33,7 @@
         {:name => 'Width', :only => [:variant], :format => "%.2f"},
         {:name => 'Depth', :only => [:variant], :format => "%.2f"}
       ]
-=======
+
     # register Accessories product tab
     Admin::BaseController.class_eval do
       before_filter :add_shipments_tab
@@ -44,7 +43,6 @@
         @order_admin_tabs << {:name => 'Shipments', :url => "admin_order_shipments_url"}
       end
     end
-    
->>>>>>> e461d2a1
+
   end
 end