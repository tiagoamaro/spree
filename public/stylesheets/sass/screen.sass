@import blueprint.sass
@import blueprint/modules/scaffolding.sass
@import compass/reset.sass

// Trying out some of these optional modules that provide handy mixins
@import compass/utilities/general/inline_block.sass
@import compass/utilities/lists.sass
@import compass/utilities/links.sass

+blueprint
// Remove the scaffolding when you're ready to start doing visual design.
// Or leave it in if you're happy with how blueprint looks out-of-the-box
+blueprint-scaffolding


// Shared colour constants
!default_border_color = #DDD
!link_hover_color = #eee
!lighter_text_color = #666
!selling_price_color = #f33
!medium_blue = #2E6AB1
!light_blue = #E5F2F8
!dark_blue = !medium_blue - 100
!error_text_color = #c00

// Custom mixins
= no_margin_or_padding
  :margin 0
  :padding 0


body
  :margin-top 10px

.container 
//  :background url(/images/grid.png)
  
// Main Layout
#sidebar 
  +column(5)
  +colborder

#content
  body.one-col &
    +column(24,"last")
  body.two-col &
    +column(18,"last")

#header
  :position relative
  :padding-bottom 10px



// Navigation

.navigation-list
  +no-bullets
  :margin 0 0 1.5em 0
  :border-top 1px solid
  :border-color = !default_border_color
  li
    :margin 0
    a
      :cursor pointer!important
      +unstyled-link
      :display block
      :border-bottom 1px solid
      :border-color = !default_border_color
      :line-height 2.5em
      :padding-left 10px
      //:padding 3px 10px 4px 10px
      &:hover
        :background-color = !link_hover_color
  li.current
    a
      :background-color = !light_blue
        
#breadcrumbs
  :border-bottom 1px solid
  :border-color = !default_border_color
  :line-height 3
  :margin-bottom 1em

#login-nav, #language-bar, #store-nav 
  +inline-list
  :position absolute
  :right 0
#login-nav
  :top 20px
#language-bar
  :top 0
#store-nav 
  :top 40px

.pagination
  :padding-top 10px
  :text-align right
  a.page, span.page   
    :padding 0px 5px 
    :margin 0 3px
  a.page   	  
    :text-decoration none  
    :border 1px solid #9aafe5
    :color #2e6ab1	
    &:hover, &:active   
      :border 1px solid #2b66a5
      :color #000
  a.next_page 
    :font-weight bold
  span.disabled_page   
    :border 1px solid #929292
    :color #929292
  span.current_page   
    :font-weight bold
    :border 1px solid
    :border-color = !dark_blue
    :background-color = !medium_blue
    :color #FFF


// Product thumbnail grids
.product-listing
  +no_margin_or_padding
  +no-bullets
  li
    :width 110px
    :height 14em
    :text-align center
    :float left
    :margin 0 10px 10px 0
    &.last
      :margin-right 0


// Product details
#product-variants
  :margin-bottom 1em
  ul
    +no-bullets
    +no_margin_or_padding
#product-images
  +column(7)
#product-description
  +column(8)
  +colborder
#cart-form
  +column(7,"last")

  
// Prices
.prices
  :font-weight bold
  #product-details &
    :font-size 1.25em
.price
  &.selling
    :color = !selling_price_color
    #product-details &
      :font-size 1.5em
.price.diff
  :font-style italic
  :font-weight normal
  :color = !lighter_text_color



#signup #new-customer
  +column(12)
#signup #existing-customer
  +column(12)



// Errors
.formError, .errorExplanation h2
  color = !error_text_color

#errorExplanation h2
  :height 22px
  :background-color #FF0000
  :border none
  :padding 5px
  :font-size 18px
  :margin 5px 0px
  
.fieldWithErrors
  :clear none

div#checkout, div#edit_address
  select.error, input.error
    :padding 0px
    :background #FFF
    :border 1px solid #EAE8E3
  p
    :clear both
    :margin-bottom 15px
    label
      :float left
      :width 150px
      :position relative
      :top 5px
    span.req
      :color red
      :margin-left 2px
      :position relative
      :top -3px
    input, select
      :margin-left 150px
      :width 200px
      :margin 0px
      :border 1px solid #EAE8E3
    label.error
      :color red
      :clear both
      :margin 0px 0px 5px 150px
      :top 0px
      :font-size 11px
<<<<<<< HEAD
      :border none
      :padding 0px
      :background #FFF

div#edit_address
  label#nickname
    :width 200px
    :font-size 10px
    :top 0px
    :font-style italic

div#checkout
  div#hidden_addresses
    :display none
=======
    label.radio
      :float none
      :left 5px
      :top -2px
>>>>>>> 16ac586f
  .inner
    :padding 10px
  .saved_address
    :padding 0px 0px 0px 10px
    p
      :margin 0px
  div#creditcard p select
    :width 75px
<<<<<<< HEAD
  p input#continue_billing, p input#continue_shipping, p input#continue_shipping_method, p input#continue_payment, #confirm_order .inner input
    :cursor pointer
    :width 100px
=======
  p input#continue_registration, input#continue_billing,  p input#continue_shipping,  p input#continue_shipping_method,  p input#continue_payment,  #confirm_order .inner input
    :cursor pointer
    :width 100px
      
>>>>>>> 16ac586f
  h2
    :height 22px
    :border= 1px "solid" !default_border_color
    :font-size 18px
    :margin 5px 0px
    :background-color = !light_blue
    :padding 4px 10px 4px 10px
<<<<<<< HEAD
    :line-height 1em
=======
    :line-height 1em    
    :clear both

>>>>>>> 16ac586f
  div#bdisplay, div#sdisplay
    :float left
    :width 300px
    :clear right  
    
  div#registration_choice
    :float left
    :block none     
    :width 50%

  div#registration_input
    :float right
    :block none
    :width 50%
    div#guest_user, div#existing_user
      :display none 
  
  div#registration_error
    :width 100%
        
#methods p label
  :float none
  :width 150px
  :position relative
  :top 5px
	
form#checkout_form
  div.inner
    :display none
  div#already_logged_in
    :display none

div.checkout_disabled h2
  :color #AFAFAF

.clear
  :clear both<|MERGE_RESOLUTION|>--- conflicted
+++ resolved
@@ -216,7 +216,6 @@
       :margin 0px 0px 5px 150px
       :top 0px
       :font-size 11px
-<<<<<<< HEAD
       :border none
       :padding 0px
       :background #FFF
@@ -231,12 +230,6 @@
 div#checkout
   div#hidden_addresses
     :display none
-=======
-    label.radio
-      :float none
-      :left 5px
-      :top -2px
->>>>>>> 16ac586f
   .inner
     :padding 10px
   .saved_address
@@ -245,16 +238,9 @@
       :margin 0px
   div#creditcard p select
     :width 75px
-<<<<<<< HEAD
-  p input#continue_billing, p input#continue_shipping, p input#continue_shipping_method, p input#continue_payment, #confirm_order .inner input
-    :cursor pointer
-    :width 100px
-=======
   p input#continue_registration, input#continue_billing,  p input#continue_shipping,  p input#continue_shipping_method,  p input#continue_payment,  #confirm_order .inner input
     :cursor pointer
     :width 100px
-      
->>>>>>> 16ac586f
   h2
     :height 22px
     :border= 1px "solid" !default_border_color
@@ -262,13 +248,8 @@
     :margin 5px 0px
     :background-color = !light_blue
     :padding 4px 10px 4px 10px
-<<<<<<< HEAD
-    :line-height 1em
-=======
     :line-height 1em    
     :clear both
-
->>>>>>> 16ac586f
   div#bdisplay, div#sdisplay
     :float left
     :width 300px
