<table>
  <tr>
    <td valign="top">
      <div id="product-image">
	<%= render :partial => 'image' -%>
      </div>
      <div id="product-thumbnails">
        <%= render :partial => 'thumbnails', :locals => {:product => @product} -%>
      </div>
    </td>
    <td valign="top">
      <% form_for :order, :url => orders_url, :method => :put do |f| %>
	      <table>
					<tr>
					  <td class="product-name"><%= @product.name %></td>
					</tr>
					<tr>
					  <td class="product-description"><%= product_description(@product) %></td>
					</tr>
					<tr>
					  <td>
					    <%="<span class='product-price'>Price: </span> #{product_price(@product)}" if product_price(@product) %>
					  </td>
					</tr>
					<% if @product.variants? %>
						<tr>
						  <td class="product-variants"><%= t("Variants") %>:</td>
						</tr>
						<tr>
						  <td>
						    <div id="variants">
						      <ul>
										<% @product.variants.each do |v| %>
											<% next if v.option_values.empty? %>
											<li>
											  <input type="radio" name="id" value="<%= v.id %>" <%= @product.variants.first == v ? 'checked="checked"' : '' %>/>
											  <%= variant_options v%>
											  <% if variant_price_diff v %>
											  	<span class="price-diff"><%= variant_price_diff v %></span>
											  <% end %>
											</li>
										<% end%>
						      </ul>
						    </div>
						  </td>
						</tr>
					<% else %>
	  				<tr><td><input type="hidden" name="id" value="<%=@product.variants.first.id %>"/></td></tr>
					<% end%>						
					<tr>
					  <td>
					    <%= submit_tag t('Add To Cart') %>
					  </td>
					</tr>
				</table>
			<% end %>
		</td>
	</tr>
<<<<<<< HEAD
=======
	<tr>
	  <td class="product-description"><%= product_description(@product) %></td>
	</tr>
	<tr>
	  <td>
	    <%="<span class='product-price'>#{t("Price")}: </span> #{product_price(@product)}" if product_price(@product) %>
	  </td>
	</tr>
	<% if @product.variants? %>
	<tr>
	  <td class="product-variants"><%= t("Variants") %>:</td>
	</tr>
	<tr>
	  <td>
	    <div id="variants">
	      <ul>
		<% @product.variants.each do |v| %>
		<% next if v.option_values.empty? %>
		<li>
		  <input type="radio" name="id" value="<%= v.id %>" <%= @product.variants.first == v ? 'checked="checked"' : '' %>/>
		  <%= variant_options v%>
		  <% if variant_price_diff v %>
		  <span class="price-diff"><%= variant_price_diff v %></span>
		  <% end %>
		</li>
		<% end%>
	      </ul>
	    </div>
	  </td>
	</tr>
	<% else %>
  <tr><td><input type="hidden" name="id" value="<%=@product.variants.first.id %>"/></td></tr>
	<% end%>						
	<tr>
	  <td>
	    <%= submit_tag t('Add To Cart') %>
	  </td>
	</tr>
      </table>
      <% end %>
    </td>
  </tr>
>>>>>>> ecc3ad60
</table>
<|MERGE_RESOLUTION|>--- conflicted
+++ resolved
@@ -2,7 +2,7 @@
   <tr>
     <td valign="top">
       <div id="product-image">
-	<%= render :partial => 'image' -%>
+				<%= render :partial => 'image' -%>
       </div>
       <div id="product-thumbnails">
         <%= render :partial => 'thumbnails', :locals => {:product => @product} -%>
@@ -19,7 +19,7 @@
 					</tr>
 					<tr>
 					  <td>
-					    <%="<span class='product-price'>Price: </span> #{product_price(@product)}" if product_price(@product) %>
+					    <%="<span class='product-price'>#{t("Price")}: </span> #{product_price(@product)}" if product_price(@product) %>
 					  </td>
 					</tr>
 					<% if @product.variants? %>
@@ -56,49 +56,4 @@
 			<% end %>
 		</td>
 	</tr>
-<<<<<<< HEAD
-=======
-	<tr>
-	  <td class="product-description"><%= product_description(@product) %></td>
-	</tr>
-	<tr>
-	  <td>
-	    <%="<span class='product-price'>#{t("Price")}: </span> #{product_price(@product)}" if product_price(@product) %>
-	  </td>
-	</tr>
-	<% if @product.variants? %>
-	<tr>
-	  <td class="product-variants"><%= t("Variants") %>:</td>
-	</tr>
-	<tr>
-	  <td>
-	    <div id="variants">
-	      <ul>
-		<% @product.variants.each do |v| %>
-		<% next if v.option_values.empty? %>
-		<li>
-		  <input type="radio" name="id" value="<%= v.id %>" <%= @product.variants.first == v ? 'checked="checked"' : '' %>/>
-		  <%= variant_options v%>
-		  <% if variant_price_diff v %>
-		  <span class="price-diff"><%= variant_price_diff v %></span>
-		  <% end %>
-		</li>
-		<% end%>
-	      </ul>
-	    </div>
-	  </td>
-	</tr>
-	<% else %>
-  <tr><td><input type="hidden" name="id" value="<%=@product.variants.first.id %>"/></td></tr>
-	<% end%>						
-	<tr>
-	  <td>
-	    <%= submit_tag t('Add To Cart') %>
-	  </td>
-	</tr>
-      </table>
-      <% end %>
-    </td>
-  </tr>
->>>>>>> ecc3ad60
 </table>
