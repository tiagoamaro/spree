--- conflicted
+++ resolved
@@ -32,24 +32,16 @@
 
   def collection
     @search = Order.new_search(params[:search])
-<<<<<<< HEAD
-=======
 
     if params[:search].nil? || params[:search][:conditions].nil?
       @search.conditions.checkout_complete = true
     end
 
->>>>>>> 376086bb
     #set order by to default or form result
     @search.order_by ||= :created_at
     @search.order_as ||= "DESC"
     #set results per page to default or form result
     @search.per_page = Spree::Config[:orders_per_page]
-<<<<<<< HEAD
-    #named_scope :checkout_completed, lambda {|state| {:conditions => ["checkout_complete = ?", state]}}
-    #scope = scope.checkout_completed(@filter.checkout == '1' ? false : true)
-=======
->>>>>>> 376086bb
 
     @collection = @search.find(:all, :include => [:user, :shipments, {:creditcards => :address}] )
   end
